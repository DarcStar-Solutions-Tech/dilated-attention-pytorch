#!/usr/bin/env python3
"""
Edge case and validation tests for dilated attention implementations.

Tests input validation, boundary conditions, and error handling.
"""

import pytest
import torch

from dilated_attention_pytorch.block_sparse_ring_dilated_attention import (
    BlockSparseRingDilatedAttention,
    SparsePatternConfig,
)
from dilated_attention_pytorch.dilated_attention import DilatedAttention
from dilated_attention_pytorch.multihead_dilated_attention import MultiheadDilatedAttention
from dilated_attention_pytorch.ring_dilated_attention import RingDilatedAttention


class TestInputValidation:
    """Test input validation for all attention modules."""

    def test_dilated_attention_validation(self):
        """Test DilatedAttention input validation."""
        # Empty segment lengths
        with pytest.raises(ValueError, match="segment_lengths cannot be empty"):
            DilatedAttention(segment_lengths=[], dilation_rates=[])

        # Mismatched lengths
        with pytest.raises(ValueError, match="must have the same length"):
            DilatedAttention(segment_lengths=[512], dilation_rates=[1, 2])

        # Negative segment length
        with pytest.raises(ValueError, match="must be positive"):
            DilatedAttention(segment_lengths=[512, -256], dilation_rates=[1, 2])

        # Zero dilation rate
        with pytest.raises(ValueError, match="must be positive"):
            DilatedAttention(segment_lengths=[512, 256], dilation_rates=[1, 0])

        # Invalid dropout
<<<<<<< HEAD
        with pytest.raises(ValueError, match="must be between 0 and 1"):
            DilatedAttention(segment_lengths=[512], dilation_rates=[1], attention_dropout=1.5)

=======
        with pytest.raises(ValueError, match="must be between 0.0 and 1.0"):
            DilatedAttention(
                segment_lengths=[512], 
                dilation_rates=[1], 
                attention_dropout=1.5
            )
    
>>>>>>> 8160507d
    def test_multihead_attention_validation(self):
        """Test MultiheadDilatedAttention validation."""
        # Invalid embed_dim
        with pytest.raises(ValueError, match="must be divisible by"):
            MultiheadDilatedAttention(
                embed_dim=100,  # Not divisible by 12
                num_heads=12,
                dilation_rates=[1],
                segment_lengths=[512],
            )
<<<<<<< HEAD

        # Head dim not divisible by 8
        with pytest.raises(ValueError, match="must be divisible by 8"):
=======
        
        # Head dim not divisible by 8 - should work but warn
        # Note: head_dim=8 is already divisible by 8, so no warning
        # Let's use a case that triggers the warning
        with pytest.warns(UserWarning, match="should be divisible by 8"):
>>>>>>> 8160507d
            MultiheadDilatedAttention(
                embed_dim=84,  # 84/12 = 7, not divisible by 8
                num_heads=12,
                dilation_rates=[1],
                segment_lengths=[512],
            )
<<<<<<< HEAD

        # Head dim too large
        with pytest.raises(ValueError, match="must be <= 128"):
=======
        
        # Head dim too large - should work but warn
        with pytest.warns(UserWarning, match="> 128"):
>>>>>>> 8160507d
            MultiheadDilatedAttention(
                embed_dim=2048,  # 2048/8 = 256 > 128
                num_heads=8,
                dilation_rates=[1],
                segment_lengths=[512],
            )

    def test_forward_shape_validation(self):
        """Test shape validation in forward pass."""
        attention = DilatedAttention(segment_lengths=[256], dilation_rates=[1])

        # Wrong number of dimensions
        with pytest.raises(ValueError, match="expected 4D tensor"):
            q = torch.randn(10, 256, 64)  # 3D instead of 4D
            k = torch.randn(10, 256, 64)
            v = torch.randn(10, 256, 64)
            attention(q, k, v)

        # Mismatched shapes
        with pytest.raises(ValueError, match="Shape mismatch"):
            q = torch.randn(2, 256, 8, 64)
            k = torch.randn(2, 256, 8, 32)  # Different head_dim
            v = torch.randn(2, 256, 8, 64)
            attention(q, k, v)

        # Invalid sequence length
        with pytest.raises(ValueError, match="must be divisible by"):
            q = torch.randn(2, 255, 8, 64)  # 255 not divisible by 256
            k = torch.randn(2, 255, 8, 64)
            v = torch.randn(2, 255, 8, 64)
            attention(q, k, v)

    def test_multihead_forward_validation(self):
        """Test MultiheadDilatedAttention forward validation."""
        attention = MultiheadDilatedAttention(
            embed_dim=512, num_heads=8, dilation_rates=[1], segment_lengths=[128]
        )

        # Wrong dimensions
        with pytest.raises(ValueError, match="Expected 3D tensors"):
            q = torch.randn(2, 128, 512, 1)  # 4D instead of 3D
            k = torch.randn(2, 128, 512, 1)
            v = torch.randn(2, 128, 512, 1)
            attention(q, k, v)

        # Wrong embedding dimension
        with pytest.raises(ValueError, match="embedding dimension"):
            q = torch.randn(2, 128, 256)  # 256 != 512
            k = torch.randn(2, 128, 256)
            v = torch.randn(2, 128, 256)
            attention(q, k, v)


class TestBoundaryConditions:
    """Test boundary conditions and edge cases."""

    def test_minimum_sequence_length(self):
        """Test with minimum valid sequence length."""
        attention = DilatedAttention(
            segment_lengths=[1],  # Minimum segment
            dilation_rates=[1],
        )

        # Single element sequence
        q = torch.randn(1, 1, 1, 32)
        k = torch.randn(1, 1, 1, 32)
        v = torch.randn(1, 1, 1, 32)

        output = attention(q, k, v)
        assert output.shape == (1, 1, 1, 32)

    def test_single_head_single_segment(self):
        """Test with single head and single segment."""
        attention = DilatedAttention(segment_lengths=[64], dilation_rates=[1])

        q = torch.randn(2, 64, 1, 128)  # Single head
        k = torch.randn(2, 64, 1, 128)
        v = torch.randn(2, 64, 1, 128)

        output = attention(q, k, v)
        assert output.shape == q.shape

        # Output should be normalized properly
        assert not torch.isnan(output).any()
        assert not torch.isinf(output).any()

    def test_many_segments_few_heads(self):
        """Test more segments than heads."""
        # Current implementation requires num_heads >= num_groups
        # Test with equal heads and groups instead
        attention = DilatedAttention(
            segment_lengths=[64, 128, 256, 512, 1024], dilation_rates=[1, 2, 4, 8, 16]
        )
<<<<<<< HEAD

        q = torch.randn(1, 1024, 3, 64)  # Only 3 heads
        k = torch.randn(1, 1024, 3, 64)
        v = torch.randn(1, 1024, 3, 64)

        output = attention(q, k, v)
        assert output.shape == q.shape

        # Check head distribution (some segments get 0 heads)
        # First 3 segments get 1 head each, last 2 get 0

=======
        
        q = torch.randn(1, 1024, 5, 64)  # 5 heads for 5 segments
        k = torch.randn(1, 1024, 5, 64)
        v = torch.randn(1, 1024, 5, 64)
        
        output = attention(q, k, v)
        assert output.shape == q.shape
        
        # With 5 heads and 5 segments, each segment gets 1 head
    
>>>>>>> 8160507d
    def test_extreme_dilation_rates(self):
        """Test with extreme dilation rates."""
        attention = DilatedAttention(
            segment_lengths=[32, 32, 32],
            dilation_rates=[1, 100, 1000],  # Very large dilations
        )

        q = torch.randn(1, 1024, 6, 32)
        k = torch.randn(1, 1024, 6, 32)
        v = torch.randn(1, 1024, 6, 32)

        output = attention(q, k, v)
        assert output.shape == q.shape
        assert not torch.isnan(output).any()


class TestSparsityPatterns:
    """Test sparse pattern edge cases."""

    def test_extreme_sparsity_ratios(self):
        """Test with very high and very low sparsity."""
        # Very sparse (99%)
        config_sparse = SparsePatternConfig(sparsity_ratio=0.99, pattern_type="dilated_sparse")

        attention_sparse = BlockSparseRingDilatedAttention(
            segment_lengths=[256], dilation_rates=[1], sparse_config=config_sparse
        )

        # Very dense (1%)
        config_dense = SparsePatternConfig(sparsity_ratio=0.01, pattern_type="dilated_sparse")

        attention_dense = BlockSparseRingDilatedAttention(
            segment_lengths=[256], dilation_rates=[1], sparse_config=config_dense
        )

        # Both should work
        q = torch.randn(1, 256, 4, 64)
        k = torch.randn(1, 256, 4, 64)
        v = torch.randn(1, 256, 4, 64)

        output_sparse = attention_sparse(q, k, v)
        output_dense = attention_dense(q, k, v)

        assert output_sparse.shape == q.shape
        assert output_dense.shape == q.shape

    def test_block_size_edge_cases(self):
        """Test with various block sizes."""
        # Block size = 1 (every element is a block)
        config_tiny = SparsePatternConfig(
            block_size=1, pattern_type="local_window", local_window_size=3
        )

        with pytest.raises(ValueError, match="block_size must be positive"):
            SparsePatternConfig(block_size=0)

        # Block size larger than sequence
        config_large = SparsePatternConfig(block_size=512, pattern_type="local_window")

        attention = BlockSparseRingDilatedAttention(
            segment_lengths=[256], dilation_rates=[1], sparse_config=config_large
        )

        # Should work even though block > sequence
        q = torch.randn(1, 256, 4, 64)
        k = torch.randn(1, 256, 4, 64)
        v = torch.randn(1, 256, 4, 64)

        output = attention(q, k, v)
        assert output.shape == q.shape


class TestCausalMasking:
    """Test causal masking edge cases."""

    def test_causal_with_single_element(self):
        """Test causal masking with single element."""
        attention = DilatedAttention(segment_lengths=[1], dilation_rates=[1])

        q = torch.randn(1, 1, 1, 32)
        k = torch.randn(1, 1, 1, 32)
        v = torch.ones(1, 1, 1, 32)  # Use ones to check masking

        output = attention(q, k, v, is_causal=True)

        # Single element should attend to itself
        assert output.shape == (1, 1, 1, 32)
        assert not torch.allclose(output, torch.zeros_like(output))

    def test_causal_preserves_autoregressive_property(self):
        """Test that causal masking preserves autoregressive property."""
        attention = RingDilatedAttention(segment_lengths=[64], dilation_rates=[1])

        seq_len = 128
        q = torch.randn(1, seq_len, 4, 32)
        k = torch.randn(1, seq_len, 4, 32)
        v = torch.randn(1, seq_len, 4, 32)

        # Get outputs with causal masking
        output_full = attention(q, k, v, is_causal=True)

        # Process sequence incrementally
        outputs_incremental = []
        for i in range(1, seq_len + 1):
            q_partial = q[:, :i, :, :]
            k_partial = k[:, :i, :, :]
            v_partial = v[:, :i, :, :]

            # Need to handle segment length compatibility
            if i >= 64 and i % 64 == 0:  # Must be divisible by segment length
                output_partial = attention(q_partial, k_partial, v_partial, is_causal=True)
                outputs_incremental.append(output_partial[:, -1:, :, :])

        # Incremental processing should match full processing
        # (for positions where we could compute)
        if outputs_incremental:
            incremental_combined = torch.cat(outputs_incremental, dim=1)
            assert incremental_combined.shape[1] <= output_full.shape[1]


class TestNumericalStability:
    """Test numerical stability in edge cases."""

    def test_attention_with_large_values(self):
        """Test with large input values."""
        attention = DilatedAttention(segment_lengths=[64], dilation_rates=[1])

        # Large values that could cause overflow
        scale = 100.0
        q = torch.randn(1, 64, 4, 32) * scale
        k = torch.randn(1, 64, 4, 32) * scale
        v = torch.randn(1, 64, 4, 32)

        output = attention(q, k, v)

        # Should not produce NaN or Inf
        assert not torch.isnan(output).any()
        assert not torch.isinf(output).any()

    def test_attention_with_zero_values(self):
        """Test with all-zero inputs."""
        attention = DilatedAttention(segment_lengths=[64], dilation_rates=[1])

        # All zeros
        q = torch.zeros(1, 64, 4, 32)
        k = torch.zeros(1, 64, 4, 32)
        v = torch.zeros(1, 64, 4, 32)

        output = attention(q, k, v)

        # Output should be zero (or uniform due to softmax)
        assert output.shape == q.shape
        assert not torch.isnan(output).any()

    def test_gradient_flow(self):
        """Test gradient flow through edge cases."""
        attention = DilatedAttention(segment_lengths=[32, 64], dilation_rates=[1, 2])

        # Requires grad
        q = torch.randn(1, 64, 4, 32, requires_grad=True)
        k = torch.randn(1, 64, 4, 32, requires_grad=True)
        v = torch.randn(1, 64, 4, 32, requires_grad=True)

        output = attention(q, k, v)
        loss = output.sum()
        loss.backward()

        # Gradients should exist and be finite
        assert q.grad is not None
        assert not torch.isnan(q.grad).any()
        assert not torch.isinf(q.grad).any()


class TestDeviceCompatibility:
    """Test device handling edge cases."""

    def test_cpu_device_explicit(self):
        """Test explicit CPU device specification."""
        attention = RingDilatedAttention(segment_lengths=[64], dilation_rates=[1], device="cpu")

        q = torch.randn(1, 64, 4, 32)
        k = torch.randn(1, 64, 4, 32)
        v = torch.randn(1, 64, 4, 32)

        output = attention(q, k, v)
        assert output.device.type == "cpu"

    @pytest.mark.skipif(not torch.cuda.is_available(), reason="CUDA not available")
    def test_mixed_device_inputs(self):
        """Test handling of mixed device inputs."""
        attention = RingDilatedAttention(segment_lengths=[64], dilation_rates=[1], device="cuda:0")

        # CPU inputs (should auto-move or error clearly)
        q = torch.randn(1, 64, 4, 32)
        k = torch.randn(1, 64, 4, 32)
        v = torch.randn(1, 64, 4, 32)

        # Should handle device mismatch gracefully
        with pytest.raises((RuntimeError, AssertionError)):
            # Expecting device mismatch error
            output = attention(q, k, v)


if __name__ == "__main__":
    pytest.main([__file__, "-v"])<|MERGE_RESOLUTION|>--- conflicted
+++ resolved
@@ -39,19 +39,10 @@
             DilatedAttention(segment_lengths=[512, 256], dilation_rates=[1, 0])
 
         # Invalid dropout
-<<<<<<< HEAD
         with pytest.raises(ValueError, match="must be between 0 and 1"):
             DilatedAttention(segment_lengths=[512], dilation_rates=[1], attention_dropout=1.5)
 
-=======
-        with pytest.raises(ValueError, match="must be between 0.0 and 1.0"):
-            DilatedAttention(
-                segment_lengths=[512], 
-                dilation_rates=[1], 
-                attention_dropout=1.5
-            )
-    
->>>>>>> 8160507d
+
     def test_multihead_attention_validation(self):
         """Test MultiheadDilatedAttention validation."""
         # Invalid embed_dim
@@ -62,32 +53,18 @@
                 dilation_rates=[1],
                 segment_lengths=[512],
             )
-<<<<<<< HEAD
 
         # Head dim not divisible by 8
         with pytest.raises(ValueError, match="must be divisible by 8"):
-=======
-        
-        # Head dim not divisible by 8 - should work but warn
-        # Note: head_dim=8 is already divisible by 8, so no warning
-        # Let's use a case that triggers the warning
-        with pytest.warns(UserWarning, match="should be divisible by 8"):
->>>>>>> 8160507d
             MultiheadDilatedAttention(
                 embed_dim=84,  # 84/12 = 7, not divisible by 8
                 num_heads=12,
                 dilation_rates=[1],
                 segment_lengths=[512],
             )
-<<<<<<< HEAD
 
         # Head dim too large
         with pytest.raises(ValueError, match="must be <= 128"):
-=======
-        
-        # Head dim too large - should work but warn
-        with pytest.warns(UserWarning, match="> 128"):
->>>>>>> 8160507d
             MultiheadDilatedAttention(
                 embed_dim=2048,  # 2048/8 = 256 > 128
                 num_heads=8,
@@ -181,7 +158,6 @@
         attention = DilatedAttention(
             segment_lengths=[64, 128, 256, 512, 1024], dilation_rates=[1, 2, 4, 8, 16]
         )
-<<<<<<< HEAD
 
         q = torch.randn(1, 1024, 3, 64)  # Only 3 heads
         k = torch.randn(1, 1024, 3, 64)
@@ -193,18 +169,6 @@
         # Check head distribution (some segments get 0 heads)
         # First 3 segments get 1 head each, last 2 get 0
 
-=======
-        
-        q = torch.randn(1, 1024, 5, 64)  # 5 heads for 5 segments
-        k = torch.randn(1, 1024, 5, 64)
-        v = torch.randn(1, 1024, 5, 64)
-        
-        output = attention(q, k, v)
-        assert output.shape == q.shape
-        
-        # With 5 heads and 5 segments, each segment gets 1 head
-    
->>>>>>> 8160507d
     def test_extreme_dilation_rates(self):
         """Test with extreme dilation rates."""
         attention = DilatedAttention(
