import pytest
import torch

from dilated_attention_pytorch.dilated_attention import DilatedAttention
from dilated_attention_pytorch.multihead_dilated_attention import MultiheadDilatedAttention

DEVICE = torch.device("cuda" if torch.cuda.is_available() else "cpu")
DTYPE = torch.float16 if torch.cuda.is_available() else torch.float32
SEQ_LEN = 16


@pytest.mark.parametrize("segment_lengths", [(4,), (2, 4, 8), (2, 4)])
@pytest.mark.parametrize("dilation_rates", [(1,), (1, 2, 4), (1,)])
@pytest.mark.parametrize("embed_dim", [32])
@pytest.mark.parametrize("num_heads", [4, 8])
@pytest.mark.parametrize("is_causal", [True, False])
def test_dilated_attention(
    segment_lengths: tuple[int, ...],
    dilation_rates: tuple[int, ...],
    embed_dim: int,
    num_heads: int,
    is_causal: bool,
):
    if len(segment_lengths) != len(dilation_rates):
        with pytest.raises(ValueError):
            DilatedAttention(segment_lengths, dilation_rates)
        return

    dilated_attention = DilatedAttention(segment_lengths, dilation_rates)
    x = torch.randn(1, SEQ_LEN, num_heads, embed_dim, device=DEVICE, dtype=DTYPE)

<<<<<<< HEAD
    # Note: With the fallback to standard_attention, causal attention now works on CPU
    # The old test assumed xformers would raise NotImplementedError, but we now have a fallback
=======
    # Causal attention is not implemented on CPU for 'xformers'.
    if is_causal and torch.device("cpu") == DEVICE:
        with pytest.raises(NotImplementedError):
            dilated_attention(x, x, x, is_causal=is_causal)
        return
>>>>>>> 236874f3


    out = dilated_attention(x, x, x, is_causal=is_causal)  # default: causal=False
    assert out.size(0) == 1
    assert out.size(1) == SEQ_LEN
    assert out.size(2) == num_heads
    assert out.size(3) == embed_dim


@torch.no_grad()
@pytest.mark.parametrize("segment_lengths", [(4,), (2, 4, 8), (2, 4)])
@pytest.mark.parametrize("dilation_rates", [(1,), (1, 2, 4), (1,)])
@pytest.mark.parametrize("embed_dim", [64, 128])
@pytest.mark.parametrize("num_heads", [4, 8])
@pytest.mark.parametrize("is_causal", [True, False])
def test_multihead_dilated_attention(
    segment_lengths: tuple[int, ...],
    dilation_rates: tuple[int, ...],
    embed_dim: int,
    num_heads: int,
    is_causal: bool,
):
    if len(segment_lengths) != len(dilation_rates):
        with pytest.raises(ValueError):
            MultiheadDilatedAttention(embed_dim, num_heads, segment_lengths, dilation_rates)
        return

    mhda = MultiheadDilatedAttention(
        embed_dim,
        num_heads,
        segment_lengths,
        dilation_rates,
        device=DEVICE,
        dtype=DTYPE,
    )
    x = torch.randn(1, SEQ_LEN, embed_dim, device=DEVICE, dtype=DTYPE)

<<<<<<< HEAD
    # Note: With the fallback to standard_attention, causal attention now works on CPU
    # The old test assumed xformers would raise NotImplementedError, but we now have a fallback
=======
    # Causal attention is not implemented on CPU for 'xformers'.
    if is_causal and torch.device("cpu") == DEVICE:
        with pytest.raises(NotImplementedError):
            mhda(x, x, x, is_causal=is_causal)
        return
>>>>>>> 236874f3


    out = mhda(x, x, x, is_causal=is_causal)  # default: causal=False
    assert out.size(0) == 1
    assert out.size(1) == SEQ_LEN
    assert out.size(2) == embed_dim<|MERGE_RESOLUTION|>--- conflicted
+++ resolved
@@ -29,16 +29,8 @@
     dilated_attention = DilatedAttention(segment_lengths, dilation_rates)
     x = torch.randn(1, SEQ_LEN, num_heads, embed_dim, device=DEVICE, dtype=DTYPE)
 
-<<<<<<< HEAD
     # Note: With the fallback to standard_attention, causal attention now works on CPU
     # The old test assumed xformers would raise NotImplementedError, but we now have a fallback
-=======
-    # Causal attention is not implemented on CPU for 'xformers'.
-    if is_causal and torch.device("cpu") == DEVICE:
-        with pytest.raises(NotImplementedError):
-            dilated_attention(x, x, x, is_causal=is_causal)
-        return
->>>>>>> 236874f3
 
 
     out = dilated_attention(x, x, x, is_causal=is_causal)  # default: causal=False
@@ -76,17 +68,8 @@
     )
     x = torch.randn(1, SEQ_LEN, embed_dim, device=DEVICE, dtype=DTYPE)
 
-<<<<<<< HEAD
     # Note: With the fallback to standard_attention, causal attention now works on CPU
     # The old test assumed xformers would raise NotImplementedError, but we now have a fallback
-=======
-    # Causal attention is not implemented on CPU for 'xformers'.
-    if is_causal and torch.device("cpu") == DEVICE:
-        with pytest.raises(NotImplementedError):
-            mhda(x, x, x, is_causal=is_causal)
-        return
->>>>>>> 236874f3
-
 
     out = mhda(x, x, x, is_causal=is_causal)  # default: causal=False
     assert out.size(0) == 1
