"""
Test suite for the unified memory pool.

Tests memory pool functionality including adaptive cleanup, thread safety,
and buffer management.
"""

import threading
import time
from unittest.mock import MagicMock, patch

import pytest
import torch

from dilated_attention_pytorch.core import (
    MemoryPoolConfig,
    UnifiedMemoryPool,
    get_global_memory_pool,
    reset_global_memory_pool,
)


class TestUnifiedMemoryPool:
    """Test UnifiedMemoryPool class."""

    def test_initialization(self):
        """Test memory pool initialization."""
        config = MemoryPoolConfig(
            hot_cache_size=10, hot_cache_threshold=5, allow_buffer_slicing=True
        )
        pool = UnifiedMemoryPool(config)

        assert pool.config.hot_cache_size == 10
        assert pool.config.hot_cache_threshold == 5
        assert len(pool._pools) == 4  # default, ring, sparse, distributed
        assert hasattr(pool, "_lock")

    def test_buffer_allocation(self):
        """Test basic buffer allocation."""
        pool = UnifiedMemoryPool()

        # Allocate buffer
        shape = (10, 20, 30)
        dtype = torch.float32
        device = torch.device("cpu")

        buffer = pool.get_buffer(shape, dtype, device)

        assert buffer.shape == shape
        assert buffer.dtype == dtype
        assert buffer.device == device

    def test_buffer_reuse(self):
        """Test buffer reuse from pool."""
        pool = UnifiedMemoryPool()

        # Allocate and track buffer
        shape = (100, 100)
        buffer1 = pool.get_buffer(shape, torch.float32, torch.device("cpu"))
        buffer1_id = id(buffer1)

        # Request same buffer specification
        buffer2 = pool.get_buffer(shape, torch.float32, torch.device("cpu"))

        # Should get the same buffer
        assert id(buffer2) == buffer1_id

    def test_compatible_buffer_reshape(self):
        """Test finding compatible buffers that can be reshaped."""
        config = MemoryPoolConfig(allow_buffer_slicing=True)
        pool = UnifiedMemoryPool(config)

        # Allocate buffer with 1000 elements
        buffer1 = pool.get_buffer((10, 100), torch.float32)

        # Request buffer with same number of elements but different shape
        buffer2 = pool.get_buffer((20, 50), torch.float32)

        # Should reuse by reshaping
        assert buffer2.numel() == buffer1.numel()

    def test_compatible_buffer_slicing(self):
        """Test finding compatible buffers that can be sliced."""
        config = MemoryPoolConfig(allow_buffer_slicing=True)
        pool = UnifiedMemoryPool(config)

        # Allocate large buffer
        buffer1 = pool.get_buffer((1000,), torch.float32)

        # Request smaller buffer
        buffer2 = pool.get_buffer((500,), torch.float32)

        # Should get a slice of the larger buffer
        assert buffer2.shape == (500,)

    def test_hot_cache_promotion(self):
        """Test promotion to hot cache."""
        config = MemoryPoolConfig(hot_cache_size=5, hot_cache_threshold=3)
        pool = UnifiedMemoryPool(config)

        shape = (10, 10)

        # Access buffer multiple times
        # Need 4 accesses because promotion happens AFTER incrementing count to 3
        for _ in range(4):
            buffer = pool.get_buffer(shape, torch.float32)

        # Should be in hot cache now
        key = (shape, torch.float32, None, False, "default")
        assert key in pool._hot_cache

    def test_hot_cache_size_limit(self):
        """Test hot cache size limiting."""
        config = MemoryPoolConfig(hot_cache_size=3, hot_cache_threshold=1)
        pool = UnifiedMemoryPool(config)

        # Fill hot cache beyond limit
        for i in range(5):
            shape = (i + 1, i + 1)
            pool.get_buffer(shape, torch.float32)
            pool.get_buffer(shape, torch.float32)  # Access twice to promote

        # Hot cache should be limited
        assert len(pool._hot_cache) <= 3

    def test_thread_safety(self):
        """Test thread-safe buffer allocation."""
        pool = UnifiedMemoryPool()
        buffers = []

        def allocate_buffers(thread_id):
            for i in range(10):
                shape = (thread_id, i + 1, 10)
                buffer = pool.get_buffer(shape, torch.float32)
                buffers.append(buffer)

        threads = []
        for i in range(5):
            thread = threading.Thread(target=allocate_buffers, args=(i + 1,))
            threads.append(thread)
            thread.start()

        for thread in threads:
            thread.join()

        # Should have allocated all buffers without issues
        assert len(buffers) == 50
<<<<<<< HEAD

    @patch("torch.cuda.memory_allocated")
    @patch("torch.cuda.memory_reserved")
    @patch("torch.cuda.get_device_properties")
    @patch("torch.cuda.is_available")
    def test_memory_pressure_cleanup(
        self, mock_cuda_available, mock_device_props, mock_reserved, mock_allocated
    ):
=======
    
    @pytest.mark.skipif(not torch.cuda.is_available(), reason="CUDA required for memory pressure test")
    def test_memory_pressure_cleanup(self):
>>>>>>> 8160507d
        """Test cleanup under memory pressure."""
        # Mock CUDA available
        mock_cuda_available.return_value = True

        # Mock device properties
        mock_props = MagicMock()
        mock_props.total_memory = 1000000000  # 1GB
        mock_device_props.return_value = mock_props

        # Mock high memory usage (90%)
        mock_allocated.return_value = 900000000
        mock_reserved.return_value = 950000000

        pool = UnifiedMemoryPool()

        # Allocate some buffers
        for i in range(10):
            pool.get_buffer((100, 100), torch.float32)

        # Trigger cleanup check
        pool._maybe_cleanup()

        # Should have triggered aggressive cleanup
        # (Hard to test actual cleanup without real GPU)

    def test_pool_statistics(self):
        """Test getting pool statistics."""
        pool = UnifiedMemoryPool()

        # Allocate buffers in different pools
        pool.get_buffer((10, 10), torch.float32, pool_type="default")
        pool.get_buffer((20, 20), torch.float32, pool_type="ring")
        pool.get_buffer((30, 30), torch.float32, pool_type="sparse")

        stats = pool.get_stats()

        assert stats["total_buffers"] >= 3
        assert stats["pool_sizes"]["default"] >= 1
        assert stats["pool_sizes"]["ring"] >= 1
        assert stats["pool_sizes"]["sparse"] >= 1
        assert "memory_by_pool" in stats

    def test_clear_pool(self):
        """Test clearing pools."""
        pool = UnifiedMemoryPool()

        # Allocate buffers
        pool.get_buffer((10, 10), torch.float32)
        pool.get_buffer((20, 20), torch.float32)

        # Clear all pools
        pool.clear_pool()

        stats = pool.get_stats()
        assert stats["total_buffers"] == 0
        assert stats["hot_cache_size"] == 0

    def test_clear_specific_pool(self):
        """Test clearing specific pool."""
        pool = UnifiedMemoryPool()

        # Allocate buffers in different pools
        pool.get_buffer((10, 10), torch.float32, pool_type="default")
        pool.get_buffer((20, 20), torch.float32, pool_type="ring")

        # Clear only ring pool
        pool.clear_pool("ring")

        stats = pool.get_stats()
        assert stats["pool_sizes"]["default"] >= 1
        assert stats["pool_sizes"]["ring"] == 0

    def test_pinned_memory(self):
        """Test pinned memory allocation."""
        if not torch.cuda.is_available():
            pytest.skip("CUDA not available")

        pool = UnifiedMemoryPool()

        # Request pinned memory
        buffer = pool.get_buffer((100, 100), torch.float32, torch.device("cuda"), pinned=True)

        assert buffer.is_cuda
        # Note: Can't directly test if memory is pinned


class TestGlobalMemoryPool:
    """Test global memory pool functionality."""

    def test_global_pool_singleton(self):
        """Test global pool is a singleton."""
        reset_global_memory_pool()  # Reset first

        pool1 = get_global_memory_pool()
        pool2 = get_global_memory_pool()

        assert pool1 is pool2

    def test_global_pool_configuration(self):
        """Test configuring global pool."""
        reset_global_memory_pool()

        config = MemoryPoolConfig(hot_cache_size=20, hot_cache_threshold=10)

        pool = get_global_memory_pool(config)
        assert pool.config.hot_cache_size == 20

        # Subsequent calls ignore config
        pool2 = get_global_memory_pool()
        assert pool2 is pool

    def test_reset_global_pool(self):
        """Test resetting global pool."""
        pool1 = get_global_memory_pool()
        pool1.get_buffer((10, 10), torch.float32)

        reset_global_memory_pool()

        pool2 = get_global_memory_pool()
        assert pool1 is not pool2


class TestMemoryPoolEdgeCases:
    """Test edge cases and error handling."""

    def test_invalid_pool_type(self):
        """Test handling of invalid pool type."""
        pool = UnifiedMemoryPool()

        # Should fall back to default pool
        buffer = pool.get_buffer((10, 10), torch.float32, pool_type="invalid_pool")

        assert buffer.shape == (10, 10)

    @patch("torch.empty")
    def test_oom_recovery(self, mock_empty):
        """Test OOM error recovery."""
        # Mock OOM on first call, success on second
        mock_empty.side_effect = [
            torch.cuda.OutOfMemoryError("CUDA out of memory"),
            torch.zeros(10, 10),
        ]

        pool = UnifiedMemoryPool()

        # Should recover from OOM
        buffer = pool.get_buffer((10, 10), torch.float32)
        assert buffer.shape == (10, 10)

        # Should have called empty twice
        assert mock_empty.call_count == 2

    def test_buffer_stats_tracking(self):
        """Test buffer statistics tracking."""
        pool = UnifiedMemoryPool()

        shape = (50, 50)
        key = (shape, torch.float32, None, False, "default")

        # Access buffer multiple times
        for i in range(5):
            buffer = pool.get_buffer(shape, torch.float32)
            time.sleep(0.01)  # Small delay

        # Check statistics
        assert key in pool._stats
        stats = pool._stats[key]
        assert stats.access_count == 5
        assert stats.size_bytes == 50 * 50 * 4  # float32 = 4 bytes


if __name__ == "__main__":
    pytest.main([__file__, "-v"])<|MERGE_RESOLUTION|>--- conflicted
+++ resolved
@@ -145,7 +145,6 @@
 
         # Should have allocated all buffers without issues
         assert len(buffers) == 50
-<<<<<<< HEAD
 
     @patch("torch.cuda.memory_allocated")
     @patch("torch.cuda.memory_reserved")
@@ -154,11 +153,7 @@
     def test_memory_pressure_cleanup(
         self, mock_cuda_available, mock_device_props, mock_reserved, mock_allocated
     ):
-=======
-    
-    @pytest.mark.skipif(not torch.cuda.is_available(), reason="CUDA required for memory pressure test")
-    def test_memory_pressure_cleanup(self):
->>>>>>> 8160507d
+
         """Test cleanup under memory pressure."""
         # Mock CUDA available
         mock_cuda_available.return_value = True
