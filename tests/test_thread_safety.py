--- conflicted
+++ resolved
@@ -224,13 +224,8 @@
     def test_concurrent_forward_passes(self):
         """Test concurrent forward passes through attention."""
         attention = RingDilatedAttention(
-<<<<<<< HEAD
             segment_lengths=[256, 512], dilation_rates=[1, 2], block_size=128
-=======
-            segment_lengths=[256, 256],  # Use same segment lengths
-            dilation_rates=[1, 1],  # Use same dilation rates
-            block_size=128
->>>>>>> 8160507d
+
         )
         tester = ThreadSafetyTester()
 
