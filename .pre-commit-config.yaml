repos:
- repo: https://github.com/astral-sh/ruff-pre-commit
  rev: v0.8.4
  hooks:
<<<<<<< HEAD
  - id: isort
    name: isort
    stages: [pre-commit]
    language: system
    entry: isort
    types: [python]

  - id: black
    name: black
    stages: [pre-commit]
    language: system
    entry: black
    types: [python]

  - id: flake8
    name: flake8
    stages: [pre-commit]
    language: system
    entry: flake8
    types: [python]
=======
  - id: ruff
    name: ruff lint
    args: [--fix, --exit-non-zero-on-fix]
  - id: ruff-format
    name: ruff format

- repo: https://github.com/pre-commit/mirrors-mypy
  rev: v1.13.0
  hooks:
  - id: mypy
    additional_dependencies: [torch>=2.0.0, einops>=0.8.0]
    files: ^dilated_attention_pytorch/
    args: [--ignore-missing-imports, --no-strict-optional]
>>>>>>> 236874f3
<|MERGE_RESOLUTION|>--- conflicted
+++ resolved
@@ -2,7 +2,6 @@
 - repo: https://github.com/astral-sh/ruff-pre-commit
   rev: v0.8.4
   hooks:
-<<<<<<< HEAD
   - id: isort
     name: isort
     stages: [pre-commit]
@@ -22,19 +21,4 @@
     stages: [pre-commit]
     language: system
     entry: flake8
-    types: [python]
-=======
-  - id: ruff
-    name: ruff lint
-    args: [--fix, --exit-non-zero-on-fix]
-  - id: ruff-format
-    name: ruff format
-
-- repo: https://github.com/pre-commit/mirrors-mypy
-  rev: v1.13.0
-  hooks:
-  - id: mypy
-    additional_dependencies: [torch>=2.0.0, einops>=0.8.0]
-    files: ^dilated_attention_pytorch/
-    args: [--ignore-missing-imports, --no-strict-optional]
->>>>>>> 236874f3
+    types: [python]