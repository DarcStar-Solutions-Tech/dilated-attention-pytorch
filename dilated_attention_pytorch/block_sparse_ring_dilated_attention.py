--- conflicted
+++ resolved
@@ -294,7 +294,6 @@
     def _create_dilated_sparse_pattern(self, num_blocks: int, device: torch.device) -> torch.Tensor:
         """Create dilated sparsity pattern matching Ring Attention structure"""
         pattern = torch.zeros(num_blocks, num_blocks, dtype=torch.bool, device=device)
-<<<<<<< HEAD
 
         # Multiple dilation rates for hierarchical attention
         dilation_rates = [1, 2, 4, 8, 16]
@@ -306,38 +305,6 @@
                     if abs(i - j) <= num_blocks * self.config.sparsity_ratio:
                         pattern[i, j] = True
 
-=======
-        
-        # Calculate connections per row based on sparsity ratio
-        connections_per_row = max(1, int(num_blocks * self.config.sparsity_ratio))
-        
-        # Multiple dilation rates for hierarchical attention
-        dilation_rates = [1, 2, 4, 8]
-        
-        for i in range(num_blocks):
-            # Always connect to self
-            pattern[i, i] = True
-            
-            connections_made = 1  # Count self-connection
-            
-            # Add connections at different dilation rates
-            for dilation in dilation_rates:
-                if connections_made >= connections_per_row:
-                    break
-                    
-                # Add forward connections
-                j = i + dilation
-                if j < num_blocks and connections_made < connections_per_row:
-                    pattern[i, j] = True
-                    connections_made += 1
-                
-                # Add backward connections
-                j = i - dilation
-                if j >= 0 and connections_made < connections_per_row:
-                    pattern[i, j] = True
-                    connections_made += 1
-                        
->>>>>>> 8160507d
         return pattern
 
     def _create_global_local_pattern(self, num_blocks: int, device: torch.device) -> torch.Tensor:
@@ -389,23 +356,11 @@
             return pattern
             
         current_sparsity = pattern.float().mean().item()
-<<<<<<< HEAD
 
         if current_sparsity < self.config.min_sparsity:
             # Pattern too dense, remove some connections
             num_remove = int((current_sparsity - self.config.min_sparsity) * pattern.numel())
-=======
-        
-        # Small tolerance to avoid unnecessary adjustments
-        tolerance = 0.02
-        
-        if abs(current_sparsity - target_sparsity) < tolerance:
-            return pattern
-        
-        if current_sparsity > target_sparsity:
-            # Pattern too dense (too many connections), remove some
-            num_remove = int((current_sparsity - target_sparsity) * pattern.numel())
->>>>>>> 8160507d
+
             active_indices = torch.nonzero(pattern, as_tuple=False)
             if len(active_indices) > num_remove:
                 # Randomly remove connections (preserving diagonal)
@@ -414,17 +369,10 @@
                     i, j = active_indices[idx]
                     if i != j:  # Preserve diagonal
                         pattern[i, j] = False
-<<<<<<< HEAD
 
         elif current_sparsity > self.config.max_sparsity:
             # Pattern too sparse, add some connections
             num_add = int((self.config.max_sparsity - current_sparsity) * pattern.numel())
-=======
-                        
-        else:
-            # Pattern too sparse (too few connections), add some
-            num_add = int((target_sparsity - current_sparsity) * pattern.numel())
->>>>>>> 8160507d
             inactive_indices = torch.nonzero(~pattern, as_tuple=False)
             if len(inactive_indices) > num_add:
                 # Add connections randomly
@@ -781,20 +729,7 @@
         """Execute block-sparse ring attention computation"""
         batch, seq_len, num_heads, head_dim = q.shape
         block_size = self.sparse_config.block_size
-<<<<<<< HEAD
-
-=======
-        
-        # Handle case where sequence is shorter than block size
-        if seq_len < block_size:
-            # Treat entire sequence as one block
-            num_blocks = 1
-            effective_block_size = seq_len
-        else:
-            num_blocks = seq_len // block_size
-            effective_block_size = block_size
-        
->>>>>>> 8160507d
+
         # Check for Flash Attention 3 optimization
         if self.has_fa3 and HAS_FLASH_ATTN and not return_attention_weights:
             return self._fa3_block_sparse_attention(q, k, v, sparse_pattern, is_causal)
@@ -811,23 +746,10 @@
             attention_weights_full.zero_()
 
         # Reshape inputs to blocks
-<<<<<<< HEAD
         q_blocks = q.view(batch, num_blocks, block_size, num_heads, head_dim)
         k_blocks = k.view(batch, num_blocks, block_size, num_heads, head_dim)
         v_blocks = v.view(batch, num_blocks, block_size, num_heads, head_dim)
 
-=======
-        if seq_len < block_size:
-            # Don't reshape if sequence is shorter than block size
-            q_blocks = q.unsqueeze(1)  # Add block dimension
-            k_blocks = k.unsqueeze(1)
-            v_blocks = v.unsqueeze(1)
-        else:
-            q_blocks = q.view(batch, num_blocks, block_size, num_heads, head_dim)
-            k_blocks = k.view(batch, num_blocks, block_size, num_heads, head_dim)
-            v_blocks = v.view(batch, num_blocks, block_size, num_heads, head_dim)
-        
->>>>>>> 8160507d
         # Process each ring step
         for ring_step in range(self.ring_size):
             # Get K/V for current ring step
