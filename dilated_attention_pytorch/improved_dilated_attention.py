--- conflicted
+++ resolved
@@ -5,11 +5,8 @@
 memory efficiency and performance optimizations.
 """
 
-<<<<<<< HEAD
 from typing import Optional, Sequence
-=======
-from collections.abc import Sequence
->>>>>>> 236874f3
+
 
 import torch
 import torch.nn.functional as F
@@ -36,14 +33,7 @@
         return contextlib.nullcontext()
 
 
-<<<<<<< HEAD
 from .core import BaseDilatedAttention, DilatedAttentionConfig
-=======
-from .core import (
-    BaseDilatedAttention,
-    DilatedAttentionConfig,
-)
->>>>>>> 236874f3
 
 
 class ImprovedDilatedAttention(BaseDilatedAttention):
@@ -118,11 +108,7 @@
         key: Tensor,
         value: Tensor,
         is_causal: bool = False,
-<<<<<<< HEAD
         attention_mask: Optional[Tensor] = None,
-=======
-        attention_mask: Tensor | None = None,
->>>>>>> 236874f3
     ) -> Tensor:
         """
         Forward pass for improved dilated attention.
@@ -151,13 +137,7 @@
         group_sizes, head_ranges = self._get_head_groups(h)
 
         # Process all segments with optimized memory access patterns
-<<<<<<< HEAD
         for i, (g, r, s) in enumerate(zip(group_sizes, self.dilation_rates, self.segment_lengths)):
-=======
-        for i, (g, r, s) in enumerate(
-            zip(group_sizes, self.dilation_rates, self.segment_lengths, strict=False)
-        ):
->>>>>>> 236874f3
             if g == 0 or n < s:  # Skip empty groups or too-small sequences
                 continue
 
@@ -223,11 +203,7 @@
                 temp_output[:, :, idx, :, :] = x_reshaped
                 out[:, :, hmin:hmax, :].add_(temp_output.reshape(b, n, g, d))
             else:
-<<<<<<< HEAD
                 out[:, :, hmin:hmax, :].add_(x_reshaped.reshape(b, n, g, d))
-=======
-                out[:, :, hmin:hmax, :].add_(x_reshaped.view(b, n, g, d))
->>>>>>> 236874f3
 
         # Apply dropout if configured (from base class)
         out = self._apply_dropout(out)
