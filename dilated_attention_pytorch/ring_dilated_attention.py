--- conflicted
+++ resolved
@@ -272,23 +272,9 @@
         # Ring attention configuration
         self.world_size = dist.get_world_size() if dist.is_initialized() else 1
         self.rank = dist.get_rank() if dist.is_initialized() else 0
-<<<<<<< HEAD
         self.ring_size = self.config.ring_size or self.world_size
 
-=======
-        
-        # If distributed is not initialized, ignore ring_size and use single GPU
-        if not dist.is_initialized():
-            self.ring_size = 1
-        else:
-            self.ring_size = self.config.ring_size or self.world_size
-            # Validate ring size only in distributed mode
-            if self.ring_size > self.world_size:
-                raise ValueError(
-                    f"ring_size ({self.ring_size}) cannot exceed world_size ({self.world_size})"
-                )
-        
->>>>>>> 8160507d
+
         # Ring-specific caches and buffers
         self._cached_indices = {}  # Cache for dilation indices
         self._ring_buffers = {}
@@ -502,17 +488,10 @@
             v_slice = v[:, :, hmin:hmax, :].view(b, n_kv, g, d)
 
             # Segment and apply dilation
-<<<<<<< HEAD
             q_segments = self._segment_tensor(q_slice, effective_s, n_q)
             k_segments = self._segment_tensor(k_slice, effective_s, n_kv)
             v_segments = self._segment_tensor(v_slice, effective_s, n_kv)
 
-=======
-            q_segments = self._segment_tensor(q_slice, s, n_q)
-            k_segments = self._segment_tensor(k_slice, s, n_kv)
-            v_segments = self._segment_tensor(v_slice, s, n_kv)
-            
->>>>>>> 8160507d
             # Apply dilation within segments using pre-computed indices
             if r > 1:
                 offset = i % r
@@ -531,34 +510,12 @@
             num_segments_q = q_segments.size(1)
             num_segments_kv = k_segments.size(1)
             dilated_len = k_segments.size(2)
-<<<<<<< HEAD
 
             q_flat = q_segments.view(b * num_segments_q, effective_s, g, d)
             k_flat = k_segments.view(b * num_segments_kv, dilated_len, g, d)
             v_flat = v_segments.view(b * num_segments_kv, dilated_len, g, d)
 
-=======
-            
-            # Handle dimension mismatch when dilation is applied
-            if r > 1 and s != dilated_len:
-                # For dilated attention, q needs to attend to dilated k,v
-                # We need to either truncate q or pad k,v
-                if s > dilated_len:
-                    # Truncate q to match dilated k,v length
-                    q_segments_adjusted = q_segments[:, :, :dilated_len, :, :]
-                    q_flat = q_segments_adjusted.contiguous().view(b * num_segments_q, dilated_len, g, d)
-                else:
-                    # This shouldn't happen with proper segment configuration
-                    q_flat = q_segments.view(b * num_segments_q, s, g, d)
-                k_flat = k_segments.view(b * num_segments_kv, dilated_len, g, d)
-                v_flat = v_segments.view(b * num_segments_kv, dilated_len, g, d)
-            else:
-                # No dimension mismatch
-                q_flat = q_segments.view(b * num_segments_q, s, g, d)
-                k_flat = k_segments.view(b * num_segments_kv, dilated_len, g, d)
-                v_flat = v_segments.view(b * num_segments_kv, dilated_len, g, d)
-            
->>>>>>> 8160507d
+
             # Handle different segment counts between q and kv (ring attention)
             if num_segments_q != num_segments_kv:
                 # Repeat k,v to match q segments for ring attention
