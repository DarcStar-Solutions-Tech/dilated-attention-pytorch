--- conflicted
+++ resolved
@@ -23,12 +23,7 @@
 
 import threading
 import warnings
-<<<<<<< HEAD
 from typing import Any, Dict, Optional, Sequence, Tuple, Union
-=======
-from collections.abc import Sequence
-from typing import Any
->>>>>>> 236874f3
 
 import torch
 import torch.distributed as dist
@@ -113,11 +108,7 @@
                 if len(self._pools) >= self.max_pool_size:
                     self._evict_lru_buffer()
 
-<<<<<<< HEAD
                 if self.device.type == 'cuda' and pin_memory:
-=======
-                if self.device.type == "cuda" and pin_memory:
->>>>>>> 236874f3
                     # Allocate pinned memory for faster GPU transfers
                     self._pools[pool_key] = torch.empty(
                         shape, dtype=dtype, device="cpu", pin_memory=True
@@ -283,10 +274,6 @@
         self.rank = dist.get_rank() if dist.is_initialized() else 0
         self.ring_size = self.config.ring_size or self.world_size
 
-<<<<<<< HEAD
-=======
-
->>>>>>> 236874f3
         # Ring-specific caches and buffers
         self._cached_indices = {}  # Cache for dilation indices
         self._ring_buffers = {}
@@ -369,19 +356,11 @@
                 ):
                     indices_key = (s, r, i % r)
                     step_patterns[i] = {
-<<<<<<< HEAD
                         'head_range': (hmin, hmax),
                         'indices': all_indices[indices_key],
                         'segment_size': s,
                         'dilation': r,
                         'group_size': g,
-=======
-                        "head_range": (hmin, hmax),
-                        "indices": all_indices[indices_key],
-                        "segment_size": s,
-                        "dilation": r,
-                        "group_size": g,
->>>>>>> 236874f3
                     }
                 ring_patterns.append(step_patterns)
 
@@ -411,10 +390,6 @@
             or self._kv_send_buffer.shape != buffer_shape
             or self._kv_send_buffer.dtype != k.dtype
         ):
-<<<<<<< HEAD
-
-=======
->>>>>>> 236874f3
             # Acquire lock and check again to ensure atomicity
             with self._buffer_lock:
                 # Check again inside lock to prevent race condition
@@ -423,10 +398,6 @@
                     or self._kv_send_buffer.shape != buffer_shape
                     or self._kv_send_buffer.dtype != k.dtype
                 ):
-<<<<<<< HEAD
-
-=======
->>>>>>> 236874f3
                     self._kv_send_buffer = self._ring_memory_pool.get_buffer(
                         buffer_shape, k.dtype, "kv_send"
                     )
@@ -447,13 +418,8 @@
                 # Check again inside lock
                 if buffer_key not in self._rotation_buffers:
                     self._rotation_buffers[buffer_key] = {
-<<<<<<< HEAD
                         'k': self._ring_memory_pool.get_buffer(buffer_shape, k.dtype, "rot_k"),
                         'v': self._ring_memory_pool.get_buffer(buffer_shape, k.dtype, "rot_v"),
-=======
-                        "k": self._ring_memory_pool.get_buffer(buffer_shape, k.dtype, "rot_k"),
-                        "v": self._ring_memory_pool.get_buffer(buffer_shape, k.dtype, "rot_v"),
->>>>>>> 236874f3
                     }
 
     def _ring_attention_step(
@@ -491,14 +457,8 @@
         b, n_q, h, d = q.shape
         b, n_kv, h, d = k.shape
 
-<<<<<<< HEAD
         # Get pre-computed head distribution
         gs, head_ranges = self._get_head_groups(h)
-=======
-        # Get pre-computed head distribution and ring patterns
-        gs, head_ranges = self._get_head_groups(h)
-        ring_patterns = self._precompute_ring_patterns(h, self.ring_size)
->>>>>>> 236874f3
 
         # Optimized output allocation: use empty + zero for better memory efficiency
         out = torch.empty_like(q)
@@ -520,17 +480,10 @@
             # Calculate effective segment size for this block
             effective_s = min(s, n_kv)
 
-<<<<<<< HEAD
             # Use contiguous tensors for reshaping after slicing
             q_slice = q[:, :, hmin:hmax, :].contiguous()
             k_slice = k[:, :, hmin:hmax, :].contiguous()
             v_slice = v[:, :, hmin:hmax, :].contiguous()
-=======
-            # Use tensor views instead of slicing for zero-copy operations
-            q_slice = q[:, :, hmin:hmax, :].view(b, n_q, g, d)
-            k_slice = k[:, :, hmin:hmax, :].view(b, n_kv, g, d)
-            v_slice = v[:, :, hmin:hmax, :].view(b, n_kv, g, d)
->>>>>>> 236874f3
 
             # Segment and apply dilation
             q_segments = self._segment_tensor(q_slice, effective_s, n_q)
@@ -546,12 +499,9 @@
                         offset, s, r, device=q.device
                     )
                 idx = self._cached_indices[cache_key]
-<<<<<<< HEAD
                 # Ensure idx is on the same device as the tensors
                 if idx.device != q.device:
                     idx = idx.to(q.device)
-=======
->>>>>>> 236874f3
 
                 # Use advanced indexing for efficient dilation
                 # Also apply dilation to query to match k/v sequence length
@@ -562,20 +512,11 @@
             # Flatten for attention computation
             num_segments_q = q_segments.size(1)
             num_segments_kv = k_segments.size(1)
-<<<<<<< HEAD
             seq_len = q_segments.size(2)  # Same for q, k, v after dilation
 
             q_flat = q_segments.contiguous().view(b * num_segments_q, seq_len, g, d)
             k_flat = k_segments.contiguous().view(b * num_segments_kv, seq_len, g, d)
             v_flat = v_segments.contiguous().view(b * num_segments_kv, seq_len, g, d)
-=======
-            dilated_len = k_segments.size(2)
-
-            q_flat = q_segments.view(b * num_segments_q, effective_s, g, d)
-            k_flat = k_segments.view(b * num_segments_kv, dilated_len, g, d)
-            v_flat = v_segments.view(b * num_segments_kv, dilated_len, g, d)
-
->>>>>>> 236874f3
 
             # Handle different segment counts between q and kv (ring attention)
             if num_segments_q != num_segments_kv:
@@ -612,7 +553,6 @@
                 )
 
             # Reshape back and accumulate
-<<<<<<< HEAD
             attn_reshaped = attn_out.reshape(b, num_segments_q, seq_len, g, d)
 
             # If dilation was applied, we need to reconstruct the full sequence
@@ -634,23 +574,6 @@
                 attn_reshaped = group_out
 
             attn_flat = attn_reshaped.reshape(b, n_q, g, d)
-=======
-            # Use the actual attention output size for reshaping
-            attn_seq_len = attn_out.size(1)
-            attn_reshaped = attn_out.view(b, num_segments_q, attn_seq_len, g, d)
-            
-            # Handle truncated attention output for dilated case
-            if r > 1 and s != attn_seq_len:
-                # Pad the attention output back to original segment size
-                if s > attn_seq_len:
-                    pad_len = s - attn_seq_len
-                    padding = torch.zeros(b, num_segments_q, pad_len, g, d, 
-                                        device=attn_reshaped.device, 
-                                        dtype=attn_reshaped.dtype)
-                    attn_reshaped = torch.cat([attn_reshaped, padding], dim=2)
-            
-            attn_flat = attn_reshaped.view(b, n_q, g, d)
->>>>>>> 236874f3
 
             # Accumulate results - slicing creates a view, so this modifies 'out' in-place
             out[:, :, hmin:hmax, :].add_(attn_flat)
@@ -680,12 +603,8 @@
 
         # Reshape to segments
         num_segments = (total_len + segment_size - 1) // segment_size
-<<<<<<< HEAD
         x_trimmed = x[:, : num_segments * segment_size].contiguous()
         return x_trimmed.view(b, num_segments, segment_size, h, d)
-=======
-        return x[:, : num_segments * segment_size].view(b, num_segments, segment_size, h, d)
->>>>>>> 236874f3
 
     def forward(
         self,
@@ -693,11 +612,7 @@
         key: Tensor,
         value: Tensor,
         is_causal: bool = False,
-<<<<<<< HEAD
         attention_mask: Optional[Tensor] = None,
-=======
-        attention_mask: Tensor | None = None,
->>>>>>> 236874f3
     ) -> Tensor:
         """
         Forward pass with Ring Attention for O(n) memory complexity.
@@ -741,11 +656,6 @@
         through the ring.
         """
         b, n, h, d = q.shape
-<<<<<<< HEAD
-=======
-        device = q.device
-
->>>>>>> 236874f3
         try:
             # Calculate local sequence lengths
             local_seq_len = n // self.ring_size
@@ -866,11 +776,7 @@
             warnings.warn(f"Ring attention failed: {e}. Falling back to single device computation.")
             return self._single_device_forward(q, k, v, is_causal)
 
-<<<<<<< HEAD
     def _rotate_kv_ring(self, k: Tensor, v: Tensor) -> Tuple[Tensor, Tensor]:
-=======
-    def _rotate_kv_ring(self, k: Tensor, v: Tensor) -> tuple[Tensor, Tensor]:
->>>>>>> 236874f3
         """
         Optimized ring rotation with packed K/V communication and buffer reuse.
 
@@ -885,13 +791,8 @@
         # Get pre-allocated rotation buffers
         buffer_key = (k.shape, k.dtype)
         rotation_buffers = self._rotation_buffers[buffer_key]
-<<<<<<< HEAD
         k_buffer = rotation_buffers['k']
         v_buffer = rotation_buffers['v']
-=======
-        k_buffer = rotation_buffers["k"]
-        v_buffer = rotation_buffers["v"]
->>>>>>> 236874f3
 
         # Calculate send/receive ranks
         send_rank = (self.rank + 1) % self.ring_size
@@ -944,28 +845,16 @@
 
         return k_buffer, v_buffer
 
-<<<<<<< HEAD
     def _start_async_rotation(self, k: Tensor, v: Tensor) -> Dict[str, Any]:
         """Start asynchronous ring rotation for computation-communication overlap."""
         if self.ring_group is None:
             return {'k': k, 'v': v, 'requests': None}
-=======
-    def _start_async_rotation(self, k: Tensor, v: Tensor) -> dict[str, Any]:
-        """Start asynchronous ring rotation for computation-communication overlap."""
-        if self.ring_group is None:
-            return {"k": k, "v": v, "requests": None}
->>>>>>> 236874f3
 
         # Get pre-allocated rotation buffers
         buffer_key = (k.shape, k.dtype)
         rotation_buffers = self._rotation_buffers[buffer_key]
-<<<<<<< HEAD
         k_buffer = rotation_buffers['k']
         v_buffer = rotation_buffers['v']
-=======
-        k_buffer = rotation_buffers["k"]
-        v_buffer = rotation_buffers["v"]
->>>>>>> 236874f3
 
         # Calculate send/receive ranks
         send_rank = (self.rank + 1) % self.ring_size
@@ -990,7 +879,6 @@
         recv_req = dist.irecv(packed_recv, src=recv_rank, group=self.ring_group)
 
         return {
-<<<<<<< HEAD
             'k_buffer': k_buffer,
             'v_buffer': v_buffer,
             'packed_recv': packed_recv,
@@ -1009,26 +897,6 @@
         # Wait for communication completion
         rotation_handle['send_req'].wait()
         rotation_handle['recv_req'].wait()
-=======
-            "k_buffer": k_buffer,
-            "v_buffer": v_buffer,
-            "packed_recv": packed_recv,
-            "k_size": k_size,
-            "k_shape": k.shape,
-            "v_shape": v.shape,
-            "send_req": send_req,
-            "recv_req": recv_req,
-        }
-
-    def _complete_async_rotation(self, rotation_handle: dict[str, Any]) -> tuple[Tensor, Tensor]:
-        """Complete asynchronous ring rotation and return rotated tensors."""
-        if rotation_handle.get("requests") is None:
-            return rotation_handle["k"], rotation_handle["v"]
-
-        # Wait for communication completion
-        rotation_handle["send_req"].wait()
-        rotation_handle["recv_req"].wait()
->>>>>>> 236874f3
 
         # Unpack received data
         k_size = rotation_handle["k_size"]
@@ -1037,17 +905,10 @@
         v_received_flat = packed_recv[k_size:]
 
         # Copy to pre-allocated buffers
-<<<<<<< HEAD
         k_buffer = rotation_handle['k_buffer']
         v_buffer = rotation_handle['v_buffer']
         k_buffer.copy_(k_received_flat.view(rotation_handle['k_shape']))
         v_buffer.copy_(v_received_flat.view(rotation_handle['v_shape']))
-=======
-        k_buffer = rotation_handle["k_buffer"]
-        v_buffer = rotation_handle["v_buffer"]
-        k_buffer.copy_(k_received_flat.view(rotation_handle["k_shape"]))
-        v_buffer.copy_(v_received_flat.view(rotation_handle["v_shape"]))
->>>>>>> 236874f3
 
         return k_buffer, v_buffer
 
@@ -1137,13 +998,8 @@
                     pass
             self._pending_sends = []
 
-<<<<<<< HEAD
         if hasattr(self, '_pending_recvs'):
             for handle in getattr(self, '_pending_recvs', []):
-=======
-        if hasattr(self, "_pending_recvs"):
-            for handle in getattr(self, "_pending_recvs", []):
->>>>>>> 236874f3
                 try:
                     if hasattr(handle, "wait"):
                         handle.wait()
@@ -1175,11 +1031,7 @@
             except Exception:
                 pass
 
-<<<<<<< HEAD
     def get_memory_info(self) -> Dict[str, Any]:
-=======
-    def get_memory_info(self) -> dict[str, Any]:
->>>>>>> 236874f3
         """Get comprehensive memory usage information with optimization metrics."""
         info = {
             "memory_complexity": "O(n)",
@@ -1188,15 +1040,9 @@
             "cached_patterns": len(self._ring_patterns),
             "cached_indices": len(self._cached_indices),
             "allocated_buffers": len(self._ring_memory_pool._pools),
-<<<<<<< HEAD
             "head_groups_cached": (
                 len(self._head_groups_cache) if hasattr(self, '_head_groups_cache') else 0
             ),
-=======
-            "head_groups_cached": len(self._head_groups_cache)
-            if hasattr(self, "_head_groups_cache")
-            else 0,
->>>>>>> 236874f3
             "vectorized_patterns_cached": len(self._vectorized_patterns),
             "hot_buffer_keys": len(self._ring_memory_pool._hot_keys_cache),
             "flash_attention_version": None,  # Use core detection
