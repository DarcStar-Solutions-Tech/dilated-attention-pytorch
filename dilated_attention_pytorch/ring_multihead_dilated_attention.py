--- conflicted
+++ resolved
@@ -125,16 +125,12 @@
             device=device,
             dtype=dtype,
         )
-<<<<<<< HEAD
 
         # Initialize base class
         super().__init__(multihead_config, attention_config)
 
         # Store additional attributes
-=======
-        
-        # Store additional attributes before super().__init__
->>>>>>> 8160507d
+
         self.use_flash_attention = use_flash_attention
         self.compile_model = compile_model
         self.use_checkpointing = use_checkpointing
