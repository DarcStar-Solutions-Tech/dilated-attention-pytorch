"""
Attention utilities for dilated attention implementations.

This module provides common utilities for attention computation, pattern generation,
and optimization strategies used across all dilated attention implementations.
"""

import math
import warnings
from typing import Any

import torch
import torch.nn.functional as F
from torch import Tensor

from ..core.constants import HAS_FLASH_ATTN, HAS_SDPA, HAS_XFORMERS


def compute_attention_scores(
    q: Tensor,
    k: Tensor,
    scale: float | None = None,
    attention_mask: Tensor | None = None,
    is_causal: bool = False,
) -> Tensor:
    """
    Compute scaled dot-product attention scores.

    Args:
        q: Query tensor [..., seq_len, head_dim]
        k: Key tensor [..., seq_len, head_dim]
        scale: Scaling factor (default: 1/sqrt(head_dim))
        attention_mask: Optional attention mask
        is_causal: Whether to apply causal masking

    Returns:
        Attention scores [..., seq_len, seq_len]
    """
    head_dim = q.shape[-1]
    if scale is None:
        scale = 1.0 / math.sqrt(head_dim)

    # Compute attention scores
    scores = torch.matmul(q, k.transpose(-2, -1)) * scale

    # Apply causal mask if requested
    if is_causal:
        seq_len = q.shape[-2]
        causal_mask = torch.triu(
            torch.ones(seq_len, seq_len, dtype=torch.bool, device=q.device), diagonal=1
        )
        scores = scores.masked_fill(causal_mask, float("-inf"))

    # Apply attention mask if provided
    if attention_mask is not None:
        scores = scores + attention_mask

    return scores


def apply_dilated_attention_pattern(
    scores: Tensor, segment_length: int, dilation_rate: int, group_idx: int, total_groups: int
) -> Tensor:
    """
    Apply dilated attention pattern to attention scores.

    Args:
        scores: Attention scores [..., seq_len, seq_len]
        segment_length: Length of attention segment
        dilation_rate: Dilation rate for this group
        group_idx: Index of current group
        total_groups: Total number of groups

    Returns:
        Masked attention scores
    """
    seq_len = scores.shape[-1]
    device = scores.device

    # Create dilated pattern mask
    mask = create_dilated_mask(seq_len, segment_length, dilation_rate, device)

    # Apply mask
    scores = scores.masked_fill(~mask, float("-inf"))

    return scores


def create_dilated_mask(
    seq_len: int, segment_length: int, dilation_rate: int, device: torch.device
) -> Tensor:
    """
    Create a dilated attention mask.

    Args:
        seq_len: Sequence length
        segment_length: Length of attention segment
        dilation_rate: Dilation rate
        device: Device to create mask on

    Returns:
        Boolean mask [seq_len, seq_len]
    """
    # Initialize mask as all False
    mask = torch.zeros(seq_len, seq_len, dtype=torch.bool, device=device)

    # For each query position
    for i in range(seq_len):
        # Calculate the segment this position belongs to
        segment_idx = i // segment_length

        # Calculate the range of keys to attend to
        start = max(0, i - segment_length // 2 * dilation_rate)
        end = min(seq_len, i + segment_length // 2 * dilation_rate + 1)

        # Apply dilation
        if dilation_rate > 1:
            # Select positions with dilation
            positions = torch.arange(start, end, dilation_rate, device=device)
            positions = positions[positions < seq_len]
            mask[i, positions] = True
        else:
            # No dilation - continuous range
            mask[i, start:end] = True

    return mask


def create_block_diagonal_mask(
    seq_len: int, block_size: int, device: torch.device, overlap: int = 0
) -> Tensor:
    """
    Create a block-diagonal attention mask.

    Args:
        seq_len: Sequence length
        block_size: Size of attention blocks
        device: Device to create mask on
        overlap: Number of positions to overlap between blocks

    Returns:
        Boolean mask [seq_len, seq_len]
    """
    mask = torch.zeros(seq_len, seq_len, dtype=torch.bool, device=device)

    num_blocks = (seq_len + block_size - 1) // block_size

    for block_idx in range(num_blocks):
        start = block_idx * block_size
        end = min(start + block_size, seq_len)

        # Add overlap with previous block
        if block_idx > 0 and overlap > 0:
            prev_start = max(0, start - overlap)
            mask[start:end, prev_start:start] = True
            mask[prev_start:start, start:end] = True

        # Main block
        mask[start:end, start:end] = True

        # Add overlap with next block
        if block_idx < num_blocks - 1 and overlap > 0:
            next_end = min(seq_len, end + overlap)
            mask[start:end, end:next_end] = True
            mask[end:next_end, start:end] = True

    return mask


def optimize_attention_computation(
    q: Tensor,
    k: Tensor,
    v: Tensor,
    is_causal: bool = False,
    attention_mask: Tensor | None = None,
    dropout_p: float = 0.0,
) -> Tensor:
    """
    Optimize attention computation using available backends.

    Automatically selects the best available backend:
    1. Flash Attention (if available)
    2. PyTorch SDPA (if available)
    3. xFormers (if available)
    4. Standard PyTorch implementation

    Args:
        q, k, v: Query, key, value tensors [..., seq_len, num_heads, head_dim]
        is_causal: Whether to use causal masking
        attention_mask: Optional attention mask
        dropout_p: Dropout probability

    Returns:
        Attention output [..., seq_len, num_heads, head_dim]
    """
    # Try Flash Attention first
    if HAS_FLASH_ATTN and q.is_cuda:
        try:
            from flash_attn import flash_attn_func

            # Flash attention expects [batch, seq_len, num_heads, head_dim]
            # Reshape if needed
            original_shape = q.shape
            if q.dim() > 4:
                # Flatten batch dimensions
                q = q.reshape(-1, *q.shape[-3:])
                k = k.reshape(-1, *k.shape[-3:])
                v = v.reshape(-1, *v.shape[-3:])

            output = flash_attn_func(
                q,
                k,
                v,
                dropout_p=dropout_p,
                causal=is_causal,
                # Note: Flash Attention doesn't support arbitrary masks
            )

            # Reshape back
            if len(original_shape) > 4:
                output = output.reshape(*original_shape[:-3], *output.shape[-3:])

            return output

        except Exception as e:
            warnings.warn(f"Flash Attention failed, falling back: {e}")

    # Try PyTorch SDPA
    if HAS_SDPA:
        try:
            # SDPA expects [..., seq_len, head_dim] with num_heads as separate dim
            # Rearrange from [..., seq_len, num_heads, head_dim]
            # to [..., num_heads, seq_len, head_dim]
            q_sdpa = q.transpose(-3, -2)
            k_sdpa = k.transpose(-3, -2)
            v_sdpa = v.transpose(-3, -2)

            output = F.scaled_dot_product_attention(
                q_sdpa,
                k_sdpa,
                v_sdpa,
                attn_mask=attention_mask,
                dropout_p=dropout_p if q.training else 0.0,
                is_causal=is_causal,
            )

            # Transpose back
            output = output.transpose(-3, -2)
            return output

        except Exception as e:
            warnings.warn(f"PyTorch SDPA failed, falling back: {e}")

    # Try xFormers
    if HAS_XFORMERS and q.is_cuda:
        try:
            import xformers.ops as xops

            # xFormers expects [batch * seq_len, num_heads, head_dim]
            batch_size = q.shape[0]
            seq_len = q.shape[-3]
            num_heads = q.shape[-2]
            head_dim = q.shape[-1]

            q_xf = q.reshape(batch_size * seq_len, num_heads, head_dim)
            k_xf = k.reshape(batch_size * seq_len, num_heads, head_dim)
            v_xf = v.reshape(batch_size * seq_len, num_heads, head_dim)

            output = xops.memory_efficient_attention(
                q_xf, k_xf, v_xf, attn_bias=attention_mask, p=dropout_p
            )

            output = output.reshape(batch_size, seq_len, num_heads, head_dim)
            return output

        except Exception as e:
            warnings.warn(f"xFormers failed, falling back: {e}")

    # Fallback to standard implementation
    return standard_attention(q, k, v, is_causal, attention_mask, dropout_p)


def standard_attention(
    q: Tensor,
    k: Tensor,
    v: Tensor,
    is_causal: bool = False,
    attention_mask: Tensor | None = None,
    dropout_p: float = 0.0,
) -> Tensor:
    """
    Standard scaled dot-product attention implementation.

    Args:
        q, k, v: Query, key, value tensors [..., seq_len, num_heads, head_dim]
        is_causal: Whether to use causal masking
        attention_mask: Optional attention mask
        dropout_p: Dropout probability

    Returns:
        Attention output [..., seq_len, num_heads, head_dim]
    """
    # Handle multi-head attention by reshaping
    # [..., seq_len, num_heads, head_dim] -> [..., num_heads, seq_len, head_dim]
    q = q.transpose(-3, -2)
    k = k.transpose(-3, -2)
    v = v.transpose(-3, -2)
    
    # Get dimensions
    *batch_dims, num_heads, seq_len, head_dim = q.shape
    
    # Compute attention scores for each head
    # We need to handle this head by head or reshape
    # Reshape to [...*num_heads, seq_len, head_dim]
    q_reshaped = q.reshape(-1, seq_len, head_dim)
    k_reshaped = k.reshape(-1, seq_len, head_dim)
    v_reshaped = v.reshape(-1, seq_len, head_dim)
    
    # Compute attention scores
<<<<<<< HEAD
    scores = compute_attention_scores(q, k, None, attention_mask, is_causal)

=======
    scores = compute_attention_scores(q_reshaped, k_reshaped, None, attention_mask, is_causal)
    
>>>>>>> 8160507d
    # Apply softmax
    attn_weights = F.softmax(scores, dim=-1)

    # Apply dropout
<<<<<<< HEAD
    if dropout_p > 0 and q.training:
        attn_weights = F.dropout(attn_weights, p=dropout_p)

    # Apply attention to values
    # attn_weights: [..., seq_len, seq_len]
    # v: [..., seq_len, num_heads, head_dim]
    # We need to transpose v to [..., num_heads, seq_len, head_dim] for proper matmul
    v_transposed = v.transpose(-3, -2)  # [..., num_heads, seq_len, head_dim]
    attn_weights_expanded = attn_weights.unsqueeze(-3)  # [..., 1, seq_len, seq_len]

    # Perform batched matmul: [..., 1, seq_len, seq_len] x [..., num_heads, seq_len, head_dim]
    # Result: [..., num_heads, seq_len, head_dim]
    output = torch.matmul(attn_weights_expanded, v_transposed)

=======
    if dropout_p > 0:
        attn_weights = F.dropout(attn_weights, p=dropout_p, training=True)
    
    # Apply attention to values
    # attn_weights: [...*num_heads, seq_len, seq_len]
    # v_reshaped: [...*num_heads, seq_len, head_dim]
    output = torch.matmul(attn_weights, v_reshaped)
    
    # Reshape back to [..., num_heads, seq_len, head_dim]
    output = output.reshape(*batch_dims, num_heads, seq_len, head_dim)
    
>>>>>>> 8160507d
    # Transpose back to [..., seq_len, num_heads, head_dim]
    output = output.transpose(-3, -2)

    return output


def compute_alibi_bias(
    seq_len: int, num_heads: int, device: torch.device, dtype: torch.dtype = torch.float32
) -> Tensor:
    """
    Compute ALiBi (Attention with Linear Biases) positional bias.

    Args:
        seq_len: Sequence length
        num_heads: Number of attention heads
        device: Device to create bias on
        dtype: Data type

    Returns:
        ALiBi bias tensor [num_heads, seq_len, seq_len]
    """
    # Compute slopes for each head
    slopes = torch.tensor(
        [2 ** (-8 * i / num_heads) for i in range(num_heads)], device=device, dtype=dtype
    )

    # Create position indices
    positions = torch.arange(seq_len, device=device, dtype=dtype)
    relative_positions = positions.unsqueeze(0) - positions.unsqueeze(1)

    # Compute bias
    alibi = slopes.unsqueeze(-1).unsqueeze(-1) * relative_positions.unsqueeze(0)

    return alibi


def compute_rotary_embeddings(
    seq_len: int,
    dim: int,
    device: torch.device,
    base: int = 10000,
    dtype: torch.dtype = torch.float32,
) -> tuple[Tensor, Tensor]:
    """
    Compute rotary position embeddings (RoPE).

    Args:
        seq_len: Sequence length
        dim: Embedding dimension (must be even)
        device: Device to create embeddings on
        base: Base for frequency computation
        dtype: Data type

    Returns:
        Tuple of (cos, sin) embeddings [seq_len, dim]
    """
    assert dim % 2 == 0, "Dimension must be even for rotary embeddings"

    # Compute frequencies
    inv_freq = 1.0 / (base ** (torch.arange(0, dim, 2, device=device, dtype=dtype) / dim))

    # Create position indices
    positions = torch.arange(seq_len, device=device, dtype=dtype)

    # Compute angles
    angles = positions.unsqueeze(-1) * inv_freq.unsqueeze(0)

    # Create cos and sin embeddings
    cos_emb = torch.cos(angles).repeat(1, 2)
    sin_emb = torch.sin(angles).repeat(1, 2)

    return cos_emb, sin_emb


def apply_rotary_embeddings(
    q: Tensor, k: Tensor, cos: Tensor, sin: Tensor
) -> tuple[Tensor, Tensor]:
    """
    Apply rotary embeddings to query and key tensors.

    Args:
        q: Query tensor [..., seq_len, num_heads, head_dim]
        k: Key tensor [..., seq_len, num_heads, head_dim]
        cos: Cosine embeddings [seq_len, head_dim]
        sin: Sine embeddings [seq_len, head_dim]

    Returns:
        Tuple of (rotated_q, rotated_k)
    """
    # Apply rotary embeddings
    # q/k shape: [..., seq_len, num_heads, head_dim]
    # cos/sin shape: [seq_len, head_dim]

    # Split head_dim into pairs
    q_pairs = q.view(*q.shape[:-1], -1, 2)  # [..., seq_len, num_heads, head_dim//2, 2]
    k_pairs = k.view(*k.shape[:-1], -1, 2)  # [..., seq_len, num_heads, head_dim//2, 2]

    # Reshape cos/sin to match
    cos_reshaped = cos.view(cos.shape[0], -1, 2)[..., 0]  # [seq_len, head_dim//2]
    sin_reshaped = sin.view(sin.shape[0], -1, 2)[..., 0]  # [seq_len, head_dim//2]

    # Expand cos/sin for broadcasting
    cos_expanded = cos_reshaped.unsqueeze(-2)  # [seq_len, 1, head_dim//2]
    sin_expanded = sin_reshaped.unsqueeze(-2)  # [seq_len, 1, head_dim//2]

    # Apply rotation formula
    q_rot_pairs = torch.stack(
        [
            q_pairs[..., 0] * cos_expanded - q_pairs[..., 1] * sin_expanded,
            q_pairs[..., 0] * sin_expanded + q_pairs[..., 1] * cos_expanded,
        ],
        dim=-1,
    )

    k_rot_pairs = torch.stack(
        [
            k_pairs[..., 0] * cos_expanded - k_pairs[..., 1] * sin_expanded,
            k_pairs[..., 0] * sin_expanded + k_pairs[..., 1] * cos_expanded,
        ],
        dim=-1,
    )

    # Reshape back to original shape
    q_rot = q_rot_pairs.view(*q.shape)
    k_rot = k_rot_pairs.view(*k.shape)

    return q_rot, k_rot


def merge_attention_heads(tensor: Tensor, num_heads: int, head_dim: int) -> Tensor:
    """
    Merge attention heads back into hidden dimension.

    Args:
        tensor: Input tensor [..., seq_len, num_heads, head_dim]
        num_heads: Number of attention heads
        head_dim: Dimension of each head

    Returns:
        Merged tensor [..., seq_len, hidden_dim]
    """
    # Merge heads
    return tensor.reshape(*tensor.shape[:-2], num_heads * head_dim)


def create_4d_causal_mask(
    seq_len: int, device: torch.device, dtype: torch.dtype = torch.float32
) -> Tensor:
    """
    Create a 4D causal mask for attention.

    Args:
        seq_len: Sequence length
        device: Device to place mask on
        dtype: Data type for mask

    Returns:
        4D causal mask [1, 1, seq_len, seq_len]
    """
    mask = torch.triu(torch.ones(seq_len, seq_len, device=device, dtype=dtype), diagonal=1)
    mask = mask.masked_fill(mask == 1, float("-inf"))
    return mask.unsqueeze(0).unsqueeze(0)


def apply_head_specific_masks(
    attention_scores: Tensor, head_masks: list[Tensor] | None = None
) -> Tensor:
    """
    Apply head-specific masks to attention scores.

    Args:
        attention_scores: Attention scores [..., num_heads, seq_len, seq_len]
        head_masks: List of masks per head

    Returns:
        Masked attention scores
    """
    if head_masks is None:
        return attention_scores

    for h, mask in enumerate(head_masks):
        if mask is not None:
            attention_scores[..., h, :, :] = attention_scores[..., h, :, :].masked_fill(
                mask.bool(), float("-inf")
            )

    return attention_scores


def compute_position_embeddings(
    seq_len: int, embed_dim: int, device: torch.device, dtype: torch.dtype = torch.float32
) -> Tensor:
    """
    Compute sinusoidal position embeddings.

    Args:
        seq_len: Sequence length
        embed_dim: Embedding dimension
        device: Device to place embeddings on
        dtype: Data type

    Returns:
        Position embeddings [seq_len, embed_dim]
    """
    position = torch.arange(0, seq_len, dtype=torch.float, device=device).unsqueeze(1)
    div_term = torch.exp(
        torch.arange(0, embed_dim, 2, dtype=torch.float, device=device)
        * (-math.log(10000.0) / embed_dim)
    )

    pos_emb = torch.zeros(seq_len, embed_dim, device=device, dtype=dtype)
    pos_emb[:, 0::2] = torch.sin(position * div_term)
    pos_emb[:, 1::2] = torch.cos(position * div_term)

    return pos_emb


def get_attention_backend_info() -> dict[str, Any]:
    """
    Get information about available attention backends.

    Returns:
        Dictionary with backend availability info
    """
    info = {
        "has_flash_attention": HAS_FLASH_ATTN,
        "has_xformers": HAS_XFORMERS,
        "has_sdpa": HAS_SDPA,
        "torch_version": torch.__version__,
        "cuda_available": torch.cuda.is_available(),
    }

    if torch.cuda.is_available():
        info["gpu_name"] = torch.cuda.get_device_name()
        info["gpu_capability"] = torch.cuda.get_device_capability()

    return info


def split_attention_heads(tensor: Tensor, num_heads: int) -> Tensor:
    """
    Split hidden dimension into attention heads.

    Args:
        tensor: Input tensor [..., seq_len, hidden_dim]
        num_heads: Number of attention heads

    Returns:
        Split tensor [..., seq_len, num_heads, head_dim]
    """
    hidden_dim = tensor.shape[-1]
    head_dim = hidden_dim // num_heads

    return tensor.reshape(*tensor.shape[:-1], num_heads, head_dim)<|MERGE_RESOLUTION|>--- conflicted
+++ resolved
@@ -317,18 +317,13 @@
     v_reshaped = v.reshape(-1, seq_len, head_dim)
     
     # Compute attention scores
-<<<<<<< HEAD
     scores = compute_attention_scores(q, k, None, attention_mask, is_causal)
 
-=======
-    scores = compute_attention_scores(q_reshaped, k_reshaped, None, attention_mask, is_causal)
-    
->>>>>>> 8160507d
+
     # Apply softmax
     attn_weights = F.softmax(scores, dim=-1)
 
     # Apply dropout
-<<<<<<< HEAD
     if dropout_p > 0 and q.training:
         attn_weights = F.dropout(attn_weights, p=dropout_p)
 
@@ -343,19 +338,6 @@
     # Result: [..., num_heads, seq_len, head_dim]
     output = torch.matmul(attn_weights_expanded, v_transposed)
 
-=======
-    if dropout_p > 0:
-        attn_weights = F.dropout(attn_weights, p=dropout_p, training=True)
-    
-    # Apply attention to values
-    # attn_weights: [...*num_heads, seq_len, seq_len]
-    # v_reshaped: [...*num_heads, seq_len, head_dim]
-    output = torch.matmul(attn_weights, v_reshaped)
-    
-    # Reshape back to [..., num_heads, seq_len, head_dim]
-    output = output.reshape(*batch_dims, num_heads, seq_len, head_dim)
-    
->>>>>>> 8160507d
     # Transpose back to [..., seq_len, num_heads, head_dim]
     output = output.transpose(-3, -2)
 
