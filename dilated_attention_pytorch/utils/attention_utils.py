--- conflicted
+++ resolved
@@ -7,34 +7,21 @@
 
 import math
 import warnings
-<<<<<<< HEAD
+
 from typing import Any, Dict, List, Optional, Tuple
 
 import torch
 import torch.nn.functional as F
 from torch import Tensor
 
-=======
-from typing import Any
-
-import torch
-import torch.nn.functional as F
-from torch import Tensor
-
->>>>>>> 236874f3
 from ..core.constants import HAS_FLASH_ATTN, HAS_SDPA, HAS_XFORMERS
 
 
 def compute_attention_scores(
     q: Tensor,
     k: Tensor,
-<<<<<<< HEAD
     scale: Optional[float] = None,
     attention_mask: Optional[Tensor] = None,
-=======
-    scale: float | None = None,
-    attention_mask: Tensor | None = None,
->>>>>>> 236874f3
     is_causal: bool = False,
 ) -> Tensor:
     """
@@ -63,11 +50,7 @@
         causal_mask = torch.triu(
             torch.ones(seq_len, seq_len, dtype=torch.bool, device=q.device), diagonal=1
         )
-<<<<<<< HEAD
         scores = scores.masked_fill(causal_mask, float('-inf'))
-=======
-        scores = scores.masked_fill(causal_mask, float("-inf"))
->>>>>>> 236874f3
 
     # Apply attention mask if provided
     if attention_mask is not None:
@@ -99,11 +82,7 @@
     mask = create_dilated_mask(seq_len, segment_length, dilation_rate, device)
 
     # Apply mask
-<<<<<<< HEAD
     scores = scores.masked_fill(~mask, float('-inf'))
-=======
-    scores = scores.masked_fill(~mask, float("-inf"))
->>>>>>> 236874f3
 
     return scores
 
@@ -128,12 +107,6 @@
 
     # For each query position
     for i in range(seq_len):
-<<<<<<< HEAD
-=======
-        # Calculate the segment this position belongs to
-        segment_idx = i // segment_length
-
->>>>>>> 236874f3
         # Calculate the range of keys to attend to
         start = max(0, i - segment_length // 2 * dilation_rate)
         end = min(seq_len, i + segment_length // 2 * dilation_rate + 1)
@@ -197,11 +170,7 @@
     k: Tensor,
     v: Tensor,
     is_causal: bool = False,
-<<<<<<< HEAD
     attention_mask: Optional[Tensor] = None,
-=======
-    attention_mask: Tensor | None = None,
->>>>>>> 236874f3
     dropout_p: float = 0.0,
 ) -> Tensor:
     """
@@ -314,11 +283,7 @@
     k: Tensor,
     v: Tensor,
     is_causal: bool = False,
-<<<<<<< HEAD
     attention_mask: Optional[Tensor] = None,
-=======
-    attention_mask: Tensor | None = None,
->>>>>>> 236874f3
     dropout_p: float = 0.0,
 ) -> Tensor:
     """
@@ -333,7 +298,6 @@
     Returns:
         Attention output [..., seq_len, num_heads, head_dim]
     """
-<<<<<<< HEAD
     # Get dimensions
     *batch_dims, seq_len, num_heads, head_dim = q.shape
 
@@ -369,45 +333,6 @@
 
         # Store in output tensor
         output[..., h, :, :] = output_h
-=======
-    # Handle multi-head attention by reshaping
-    # [..., seq_len, num_heads, head_dim] -> [..., num_heads, seq_len, head_dim]
-    q = q.transpose(-3, -2)
-    k = k.transpose(-3, -2)
-    v = v.transpose(-3, -2)
-    
-    # Get dimensions
-    *batch_dims, num_heads, seq_len, head_dim = q.shape
-    
-    # Compute attention scores for each head
-    # We need to handle this head by head or reshape
-    # Reshape to [...*num_heads, seq_len, head_dim]
-    q_reshaped = q.reshape(-1, seq_len, head_dim)
-    k_reshaped = k.reshape(-1, seq_len, head_dim)
-    v_reshaped = v.reshape(-1, seq_len, head_dim)
-    
-    # Compute attention scores
-    scores = compute_attention_scores(q, k, None, attention_mask, is_causal)
-
-
-    # Apply softmax
-    attn_weights = F.softmax(scores, dim=-1)
-
-    # Apply dropout
-    if dropout_p > 0 and q.training:
-        attn_weights = F.dropout(attn_weights, p=dropout_p)
-
-    # Apply attention to values
-    # attn_weights: [..., seq_len, seq_len]
-    # v: [..., seq_len, num_heads, head_dim]
-    # We need to transpose v to [..., num_heads, seq_len, head_dim] for proper matmul
-    v_transposed = v.transpose(-3, -2)  # [..., num_heads, seq_len, head_dim]
-    attn_weights_expanded = attn_weights.unsqueeze(-3)  # [..., 1, seq_len, seq_len]
-
-    # Perform batched matmul: [..., 1, seq_len, seq_len] x [..., num_heads, seq_len, head_dim]
-    # Result: [..., num_heads, seq_len, head_dim]
-    output = torch.matmul(attn_weights_expanded, v_transposed)
->>>>>>> 236874f3
 
     # Transpose back to [..., seq_len, num_heads, head_dim]
     output = output.transpose(-3, -2)
@@ -451,11 +376,7 @@
     device: torch.device,
     base: int = 10000,
     dtype: torch.dtype = torch.float32,
-<<<<<<< HEAD
 ) -> Tuple[Tensor, Tensor]:
-=======
-) -> tuple[Tensor, Tensor]:
->>>>>>> 236874f3
     """
     Compute rotary position embeddings (RoPE).
 
@@ -489,11 +410,7 @@
 
 def apply_rotary_embeddings(
     q: Tensor, k: Tensor, cos: Tensor, sin: Tensor
-<<<<<<< HEAD
 ) -> Tuple[Tensor, Tensor]:
-=======
-) -> tuple[Tensor, Tensor]:
->>>>>>> 236874f3
     """
     Apply rotary embeddings to query and key tensors.
 
@@ -582,11 +499,7 @@
 
 
 def apply_head_specific_masks(
-<<<<<<< HEAD
     attention_scores: Tensor, head_masks: Optional[List[Tensor]] = None
-=======
-    attention_scores: Tensor, head_masks: list[Tensor] | None = None
->>>>>>> 236874f3
 ) -> Tensor:
     """
     Apply head-specific masks to attention scores.
@@ -654,13 +567,8 @@
     }
 
     if torch.cuda.is_available():
-<<<<<<< HEAD
         info['gpu_name'] = torch.cuda.get_device_name()
         info['gpu_capability'] = torch.cuda.get_device_capability()
-=======
-        info["gpu_name"] = torch.cuda.get_device_name()
-        info["gpu_capability"] = torch.cuda.get_device_capability()
->>>>>>> 236874f3
 
     return info
 
