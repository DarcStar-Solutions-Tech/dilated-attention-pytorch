--- conflicted
+++ resolved
@@ -432,13 +432,9 @@
         )
 
         # Store ring size for reference
-<<<<<<< HEAD
         self.ring_size = self.attention_core.ring_attention.ring_size
 
-=======
-        self.ring_size = self.attention_core.attention.ring_size
-    
->>>>>>> 8160507d
+
     def _setup_deepspeed_integration(self):
         """Setup DeepSpeed integration for memory optimization."""
         if not self.use_deepspeed:
